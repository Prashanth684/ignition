--- conflicted
+++ resolved
@@ -16,19 +16,14 @@
     mkdir /tmp/boot
     echo "bootengine: preparing disk mount for /dev/disk/by-partuuid/${root_lower}" > /dev/kmsg
     mount -o ro /dev/disk/by-partuuid/${root_lower} /tmp/boot
-<<<<<<< HEAD
-    kexec --command-line="${cmd_line} root=PARTUUID=${root_upper}" -l /tmp/boot/boot/vmlinuz
-    kexec -e
-    echo "ERROR: bootengine: kexec -e shouldn't return!"
-    echo "cmd_line was $cmd_line"
-    echo "root_upper was $root_upper"
-    exit 1
-=======
     echo "bootengine: mount returned $?, setting up kexec on kernel $(ls -l /tmp/boot/boot/vmlinuz)" > /dev/kmsg
     kexec --command-line="${cmd_line} root=PARTUUID=${root_upper}" -l /tmp/boot/boot/vmlinuz 2>&1 > /dev/kmsg
     echo "bootengine: kexec returned $?" > /dev/kmsg
     kexec -e 2>&1 > /dev/kmsg
->>>>>>> 1cdc27ac
+    echo "ERROR: bootengine: kexec -e shouldn't return!" > /dev/kmsg
+    echo "cmd_line was $cmd_line" > /dev/kmsg
+    echo "root_upper was $root_upper" > /dev/kmsg
+    exit 1
 }
 
 if [ -n "$root" -a -z "${root%%gptprio:}" ]; then
